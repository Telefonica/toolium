--- conflicted
+++ resolved
@@ -632,19 +632,6 @@
 
     If the resolved element at one of the tokens is a list, then the next token (if present) is used as the index
     to select one of its elements in case it is a number, e.g. "list.1" returns the second element of the list "list".
-<<<<<<< HEAD
-
-    If the resolved element at one of the tokens is a list and the next token is a key=value expression, then the
-    element in the list that matches the key=value expression is selected, e.g. "list.key=value" returns the element
-    in the list "list" that has the value for key attribute. So, for example, if the list is:
-    [
-        {"key": "value1", "attr": "attr1"},
-        {"key": "value2", "attr": "attr2"}
-    ]
-    then "list.key=value2" returns the second element in the list. Also does "list.'key'='value2'",
-    "list.'key'=\"value2\"", "list.\"key\"='value2'" or "list.\"key\"=\"value2\"".
-=======
->>>>>>> 34708dd5
 
     If the resolved element at one of the tokens is a list and the next token is a key=value expression, then the
     element in the list that matches the key=value expression is selected, e.g. "list.key=value" returns the element
@@ -676,12 +663,8 @@
         if isinstance(value, dict) and part in value:
             value = value[part]
         # evaluate if in an array, access is requested by index
-<<<<<<< HEAD
-        elif isinstance(value, list) and part.isdigit() and int(part) < len(value):
-=======
         elif isinstance(value, list) and part.lstrip('-+').isdigit() \
                 and abs(int(part)) < (len(value) + 1 if part.startswith("-") else len(value)):
->>>>>>> 34708dd5
             value = value[int(part)]
         # or by a key=value expression
         elif isinstance(value, list) and (element := _select_element_in_list(value, part)):
