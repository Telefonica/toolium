# -*- coding: utf-8 -*-
"""
Copyright 2022 Telefónica Investigación y Desarrollo, S.A.U.
This file is part of Toolium.

Licensed under the Apache License, Version 2.0 (the "License");
you may not use this file except in compliance with the License.
You may obtain a copy of the License at

    http://www.apache.org/licenses/LICENSE-2.0

Unless required by applicable law or agreed to in writing, software
distributed under the License is distributed on an "AS IS" BASIS,
WITHOUT WARRANTIES OR CONDITIONS OF ANY KIND, either express or implied.
See the License for the specific language governing permissions and
limitations under the License.
"""

import base64
import datetime
import json
import logging
import os
import random as r
import re
import string
from ast import literal_eval
from copy import deepcopy
<<<<<<< HEAD
from .data_generator import DataGenerator
=======
import uuid
>>>>>>> 22f9b286

logger = logging.getLogger(__name__)

# Base path for BASE64 and FILE conversions
base_base64_path = ''
base_file_path = ''

# Global variables used in map_param replacements

# Language terms and project config are not set by toolium, they must be set from test project
language = None
language_terms = None
project_config = None
# Toolium config and behave context are set when toolium before_all method is called in behave tests
toolium_config = None
behave_context = None
# POEditor terms are set when load_poeditor_texts or export_poeditor_project poeditor.py methods are called
poeditor_terms = None


def replace_param(param, language='es', infer_param_type=True):
    """
    Apply transformations to the given param based on specific patterns.
    Available replacements:
        [STRING_WITH_LENGTH_XX] Generates a fixed length string
        [INTEGER_WITH_LENGTH_XX] Generates a fixed length integer
        [STRING_ARRAY_WITH_LENGTH_XX] Generates a fixed length array of strings
        [INTEGER_ARRAY_WITH_LENGTH_XX] Generates a fixed length array of integers
        [JSON_WITH_LENGTH_XX] Generates a fixed length JSON
        [MISSING_PARAM] Generates a None object
        [NULL] Generates a None object
        [TRUE] Generates a boolean True
        [FALSE] Generates a boolean False
        [EMPTY] Generates an empty string
        [B] Generates a blank space
        [UUID] Generates a v4 UUID
        [RANDOM] Generates a random value
        [RANDOM_PHONE_NUMBER] Generates a random phone number following the pattern +34654XXXXXX
        [TIMESTAMP] Generates a timestamp from the current time
        [DATETIME] Generates a datetime from the current time
        [NOW] Similar to DATETIME without milliseconds; the format depends on the language
        [NOW(%Y-%m-%dT%H:%M:%SZ)] Same as NOW but using an specific format by the python strftime function of the datetime module
        [NOW + 2 DAYS] Similar to NOW but two days later
        [NOW - 1 MINUTES] Similar to NOW but one minute earlier
        [NOW(%Y-%m-%dT%H:%M:%SZ) - 7 DAYS] Similar to NOW but seven days before and with the indicated format
        [TODAY] Similar to NOW without time; the format depends on the language
        [TODAY + 2 DAYS] Similar to NOW, but two days later
        [STR:xxxx] Cast xxxx to a string
        [INT:xxxx] Cast xxxx to an int
        [FLOAT:xxxx] Cast xxxx to a float
        [LIST:xxxx] Cast xxxx to a list
        [DICT:xxxx] Cast xxxx to a dict
        [UPPER:xxxx] Converts xxxx to upper case
        [LOWER:xxxx] Converts xxxx to lower case
    If infer_param_type is True and the result of the replacement process is a string,
    this function also tries to infer and cast the result to the most appropriate data type,
    attempting first the direct conversion to a Python built-in data type and then,
    if not possible, the conversion to a dict/list parsing the string as a JSON object/list.

    :param param: parameter value
    :param language: language to configure date format for NOW and TODAY ('es' or other)
    :param infer_param_type: whether to infer and change the data type of the result or not
    :return: data with the correct replacements
    """
    if not isinstance(param, str):
        return param

    # Replacements that imply a specific data type and do not admit further transformations
    new_param, param_replaced = _replace_param_type(param)
    if not param_replaced:
        new_param, param_replaced = _replace_param_fixed_length(new_param)

    if not param_replaced:
        # Replacements that return new strings that can be transformed later
        new_param, _ = _replace_param_replacement(new_param, language)

        # String transformations that do not allow type inference
        new_param, param_replaced = _replace_param_transform_string(new_param)

        if not param_replaced and infer_param_type:
            # Type inference
            new_param = _infer_param_type(new_param)

    if param != new_param:
        if type(new_param) == str:
            logger.debug(f'Replaced param from "{param}" to "{new_param}"')
        else:
            logger.debug(f'Replaced param from "{param}" to {new_param}')
    return new_param


def _replace_param_type(param):
    """
    Replace param with a new param type.
    Available replacements: [MISSING_PARAM], [TRUE], [FALSE], [NULL]

    :param param: parameter value
    :return: tuple with replaced value and boolean to know if replacement has been done
    """
    param_types = {
        '[MISSING_PARAM]': None,
        '[TRUE]': True,
        '[FALSE]': False,
        '[NULL]': None
    }
    new_param = param
    param_replaced = False
    for key in param_types.keys():
        if key in param:
            new_param = param_types[key]
            param_replaced = True
            break
    return new_param, param_replaced


def _find_param_date_expressions(param):
    """
    Finds in a param one or several date expressions. 
    For example, for a param like "it happened on [NOW - 1 MONTH] of the last year and will happen [TODAY('%d/%m')]",
    this method returns an array with two string elements: "[NOW - 1 MONTH]" and [TODAY('%d/%m')]"
    The kind of expressions to search are based on these rules:
    - expression is sorrounded by [ and ]
    - first word of the expression is either NOW or TODAY
    - when first word is NOW, it can have an addtional format for the date between parenthesis, 
        like NOW(%Y-%m-%dT%H:%M:%SZ). The definition of the format is the same as considered by the
        python strftime function of the datetime module
    - and optional offset can be given by indicating how many days, hours, etc.. to add or remove to the current datetime.
        This part of the expression includes a +/- symbol plus a number and a unit

    Some valid expressions are:
        [NOW]
        [TODAY]
        [NOW(%Y-%m-%dT%H:%M:%SZ)]
        [NOW(%Y-%m-%dT%H:%M:%SZ) - 180 DAYS]
        [NOW(%H:%M:%S) + 4 MINUTES]

    :param param: parameter value
    :param language: language to configure date format for NOW and TODAY
    :return: An array with all the matching date expressions found in the param
    """
    return re.findall(r"\[(?:NOW(?:\((?:[^\(\)]*)\))?|TODAY)(?:\s*[\+|-]\s*\d+\s*\w+\s*)?\]", param)


def _replace_param_replacement(param, language):
    """
    Replace param with a new param value.
    Available replacements: [EMPTY], [B], [UUID], [RANDOM], [RANDOM_PHONE_NUMBER],
                            [TIMESTAMP], [DATETIME], [NOW], [TODAY]

    :param param: parameter value
    :param language: language to configure date format for NOW and TODAY
    :return: tuple with replaced value and boolean to know if replacement has been done
    """
    date_format = '%d/%m/%Y %H:%M:%S' if language == 'es' else '%Y/%m/%d %H:%M:%S'
    date_day_format = '%d/%m/%Y' if language == 'es' else '%Y/%m/%d'
    alphanums = ''.join([string.ascii_lowercase, string.digits])  # abcdefghijklmnopqrstuvwxyz0123456789
    replacements = {
        '[EMPTY]': '',
        '[B]': ' ',
        '[UUID]': str(uuid.uuid4()),
        # make sure random is not made up of digits only, by forcing the first char to be a letter
        '[RANDOM]': ''.join([r.choice(string.ascii_lowercase), *(r.choice(alphanums) for i in range(7))]),
        '[RANDOM_PHONE_NUMBER]': DataGenerator().phone_number,
        '[TIMESTAMP]': str(int(datetime.datetime.timestamp(datetime.datetime.utcnow()))),
        '[DATETIME]': str(datetime.datetime.utcnow()),
        '[NOW]': str(datetime.datetime.utcnow().strftime(date_format)),
        '[TODAY]': str(datetime.datetime.utcnow().strftime(date_day_format))
    }
    
    # append date expressions found in param to the replacement dict 
    date_expressions = _find_param_date_expressions(param)
    for date_expr in date_expressions:
        replacements[date_expr] = _replace_param_date(date_expr, language)[0]

    new_param = param
    param_replaced = False
    for key in replacements.keys():
        if key in new_param:
            new_param = new_param.replace(key, replacements[key])
            param_replaced = True
    return new_param, param_replaced


def _replace_param_transform_string(param):
    """
    Transform param value according to the specified prefix.
    Available transformations: DICT, LIST, INT, FLOAT, STR, UPPER, LOWER

    :param param: parameter value
    :return: tuple with replaced value and boolean to know if replacement has been done
    """
    type_mapping_regex = r'\[(DICT|LIST|INT|FLOAT|STR|UPPER|LOWER):(.*)\]'
    type_mapping_match_group = re.match(type_mapping_regex, param)
    new_param = param
    param_transformed = False

    if type_mapping_match_group:
        param_transformed = True
        if type_mapping_match_group.group(1) == 'STR':
            new_param = type_mapping_match_group.group(2)
        elif type_mapping_match_group.group(1) in ['LIST', 'DICT', 'INT', 'FLOAT']:
            exec('exec_param = {type}({value})'.format(type=type_mapping_match_group.group(1).lower(),
                                                       value=type_mapping_match_group.group(2)))
            new_param = locals()['exec_param']
        elif type_mapping_match_group.group(1) == 'UPPER':
            new_param = type_mapping_match_group.group(2).upper()
        elif type_mapping_match_group.group(1) == 'LOWER':
            new_param = type_mapping_match_group.group(2).lower()
    return new_param, param_transformed


def _replace_param_date(param, language):
    """
    Transform param value in a date after applying the specified delta.
    E.g. [TODAY - 2 DAYS], [NOW - 10 MINUTES]
    An specific format could be defined in the case of NOW this way: NOW('THEFORMAT')
    where THEFORMAT is any valid format accepted by the python 
    [datetime.strftime](https://docs.python.org/3/library/datetime.html#datetime.date.strftime) function 

    :param param: parameter value
    :param language: language to configure date format for NOW and TODAY
    :return: tuple with replaced value and boolean to know if replacement has been done
    """
    def _date_matcher():
        return re.match(r'\[(NOW(?:\((?:.*)\)|)|TODAY)(?:\s*([\+|-]\s*\d+)\s*(\w+)\s*)?\]', param)

    def _offset_datetime(amount, units):
        now = datetime.datetime.utcnow()
        if not amount or not units:
            return now
        the_amount = int(amount.replace(' ',''))
        the_units = units.lower()
        return now + datetime.timedelta(**dict([(the_units, the_amount)]))

    def _is_only_date(base):
        return 'TODAY' in base

    def _default_format(base):
        date_format = '%d/%m/%Y' if language == 'es' else '%Y/%m/%d'
        if _is_only_date(base):
            return date_format
        return f'{date_format} %H:%M:%S'

    def _get_format(base):
        format_matcher = re.match(r'.*\((.*)\).*', base)
        if format_matcher and len(format_matcher.groups()) == 1:
            return format_matcher.group(1)
        return _default_format(base)

    matcher = _date_matcher()
    if not matcher:
        return param, False

    base, amount, units = list(matcher.groups())
    format_str = _get_format(base)
    date = _offset_datetime(amount, units)
    return date.strftime(format_str), True


def _replace_param_fixed_length(param):
    """
    Generate a fixed length data element if param matches the expression [<type>_WITH_LENGTH_<length>]
    where <type> can be: STRING, INTEGER, STRING_ARRAY, INTEGER_ARRAY, JSON.
    E.g. [STRING_WITH_LENGTH_15]

    :param param: parameter value
    :return: tuple with replaced value and boolean to know if replacement has been done
    """
    new_param = param
    param_replaced = False
    if param.startswith('[') and param.endswith(']'):
        if any(x in param for x in ['STRING_ARRAY_WITH_LENGTH_', 'INTEGER_ARRAY_WITH_LENGTH_']):
            seeds = {'STRING': 'a', 'INTEGER': 1}
            seed, length = param[1:-1].split('_ARRAY_WITH_LENGTH_')
            new_param = list(seeds[seed] for x in range(int(length)))
            param_replaced = True
        elif 'JSON_WITH_LENGTH_' in param:
            length = int(param[1:-1].split('JSON_WITH_LENGTH_')[1])
            new_param = dict((str(x), str(x)) for x in range(length))
            param_replaced = True
        elif any(x in param for x in ['STRING_WITH_LENGTH_', 'INTEGER_WITH_LENGTH_']):
            seeds = {'STRING': 'a', 'INTEGER': '1'}
            # The chain to be generated can be just a part of param
            start = param.find('[')
            end = param.find(']')
            seed, length = param[start + 1:end].split('_WITH_LENGTH_')
            generated_part = seeds[seed] * int(length)
            placeholder = '[' + seed + '_WITH_LENGTH_' + length + ']'
            new_param = param.replace(placeholder, generated_part)
            param_replaced = True
            if seed == 'INTEGER':
                new_param = int(new_param)
    return new_param, param_replaced


def _infer_param_type(param):
    """
    Transform the param from a string representing a built-in data type or a JSON object/list to the
    corresponding built-in data type. If no conversion is possible, the original param is returned.
    E.g. "1234" -> 1234, "0.50" -> 0.5, "True" -> True, "None" -> None,
    "['a', None]" -> ['a', None], "{'a': None}" -> {'a': None},
    '["a", null]' -> ["a", None], '{"a": null}' -> {"a": None}

    :param param: data to be transformed
    :return data with the inferred type
    """
    new_param = param
    # attempt direct conversion to a built-in data type
    try:
        new_param = literal_eval(param)
    except Exception:
        # it may still be a JSON object/list that can be converted to a dict/list
        try:
            if param.startswith('{') or param.startswith('['):
                new_param = json.loads(param)
        except Exception:
            pass
    return new_param


# Ignore flake8 warning until deprecated context parameter is removed
# flake8: noqa: C901
def map_param(param, context=None):
    """
    Transform the given string by replacing specific patterns containing keys with their values,
    which can be obtained from the Behave context or from environment files or variables.
    See map_one_param function for a description of the available tags and replacement logic.

    :param param: string parameter
    :param context: Behave context object (deprecated parameter)
    :return: string with the applied replacements
    """
    if context:
        logger.warning('Deprecated context parameter has been sent to map_param method. Please, configure dataset'
                       ' global variables instead of passing context to map_param.')
        global language, language_terms, project_config, toolium_config, poeditor_terms, behave_context
        if hasattr(context, 'language'):
            language = context.language
        if hasattr(context, 'language_dict'):
            language_terms = context.language_dict
        if hasattr(context, 'project_config'):
            project_config = context.project_config
        if hasattr(context, 'toolium_config'):
            toolium_config = context.toolium_config
        if hasattr(context, 'poeditor_export'):
            poeditor_terms = context.poeditor_export
        behave_context = context

    if not isinstance(param, str):
        return param

    map_regex = r"[\[CONF:|\[LANG:|\[POE:|\[ENV:|\[BASE64:|\[TOOLIUM:|\[CONTEXT:|\[FILE:][a-zA-Z\.\:\/\_\-\ 0-9]*\]"
    map_expressions = re.compile(map_regex)

    mapped_param = param
    if map_expressions.split(param) == ['', '']:
        # The parameter is just one config value
        mapped_param = map_one_param(param)
    else:
        # The parameter is a combination of text and configuration parameters.
        for match in map_expressions.findall(param):
            mapped_param = mapped_param.replace(match, str(map_one_param(match)))

    if mapped_param != param:
        # Calling to map_param recursively to replace parameters that include another parameters
        mapped_param = map_param(mapped_param, context)

    return mapped_param


def map_one_param(param):
    """
    Analyze the pattern in the given string and find out its transformed value.
    Available tags and replacement values:
        [CONF:xxxx] Value from the config dict in project_config global variable for the key xxxx (dot notation is used
        for keys, e.g. key_1.key_2.0.key_3)
        [LANG:xxxx] String from the texts dict in language_terms global variable for the key xxxx, using the language
        specified in language global variable (dot notation is used for keys, e.g. button.label)
        [POE:xxxx] Definition(s) from the POEditor terms list in poeditor_terms global variable for the term xxxx
        [TOOLIUM:xxxx] Value from the toolium config in toolium_config global variable for the key xxxx (key format is
        section_option, e.g. Driver_type)
        [CONTEXT:xxxx] Value from the behave context storage dict in behave_context global variable for the key xxxx, or
        value of the behave context attribute xxxx, if the former does not exist
        [ENV:xxxx] Value of the OS environment variable xxxx
        [FILE:xxxx] String with the content of the file in the path xxxx
        [BASE64:xxxx] String with the base64 representation of the file content in the path xxxx

    :param param: string parameter
    :return: transformed value or the original string if no transformation could be applied
    """
    if not isinstance(param, str):
        return param

    type, key = _get_mapping_type_and_key(param)

    mapping_functions = {
        "CONF": {
            "prerequisites": project_config,
            "function": map_json_param,
            "args": [key, project_config]
        },
        "TOOLIUM": {
            "prerequisites": toolium_config,
            "function": map_toolium_param,
            "args": [key, toolium_config]
        },
        "CONTEXT": {
            "prerequisites": behave_context,
            "function": get_value_from_context,
            "args": [key, behave_context]
        },
        "LANG": {
            "prerequisites": language_terms and language,
            "function": get_message_property,
            "args": [key, language_terms, language]
        },
        "POE": {
            "prerequisites": poeditor_terms,
            "function": get_translation_by_poeditor_reference,
            "args": [key, poeditor_terms]
        },
        "ENV": {
            "prerequisites": True,
            "function": os.environ.get,
            "args": [key]
        },
        "FILE": {
            "prerequisites": True,
            "function": get_file,
            "args": [key]
        },
        "BASE64": {
            "prerequisites": True,
            "function": convert_file_to_base64,
            "args": [key]
        }
    }

    if key and mapping_functions[type]["prerequisites"]:
        param = mapping_functions[type]["function"](*mapping_functions[type]["args"])
    return param


def _get_mapping_type_and_key(param):
    """
    Get the type and the key of the given string parameter to be mapped to the appropriate value.

    :param param: string parameter to be parsed
    :return: a tuple with the type and the key to be mapped
    """
    types = ["CONF", "LANG", "POE", "ENV", "BASE64", "TOOLIUM", "CONTEXT", "FILE"]
    for type in types:
        match_group = re.match(r"\[%s:(.*)\]" % type, param)
        if match_group:
            return type, match_group.group(1)
    return None, None


def map_json_param(param, config, copy=True):
    """
    Find the value of the given param using it as a key in the given dictionary. Dot notation is used,
    so for example "service.vamps.user" could be used to retrieve the email in the following config example:
    {
        "services":{
            "vamps":{
                "user": "cyber-sec-user@11paths.com",
                "password": "MyPassword"
            }
        }
    }

    :param param: key to be searched (dot notation is used, e.g. "service.vamps.user").
    :param config: configuration dictionary
    :param copy: boolean value to indicate whether to work with a copy of the given dictionary or not,
    in which case, the dictionary content might be changed by this function (True by default)
    :return: mapped value
    """
    properties_list = param.split(".")
    aux_config_json = deepcopy(config) if copy else config
    try:
        for property in properties_list:
            if type(aux_config_json) is list:
                aux_config_json = aux_config_json[int(property)]
            else:
                aux_config_json = aux_config_json[property]

        hidden_value = hide_passwords(param, aux_config_json)
        logger.debug(f"Mapping param '{param}' to its configured value '{hidden_value}'")
    except TypeError:
        msg = f"Mapping chain not found in the given configuration dictionary. '{param}'"
        logger.error(msg)
        raise TypeError(msg)
    except KeyError:
        msg = f"Mapping chain not found in the given configuration dictionary. '{param}'"
        logger.error(msg)
        raise KeyError(msg)
    except ValueError:
        msg = f"Specified value is not a valid index. '{param}'"
        logger.error(msg)
        raise ValueError(msg)
    except IndexError:
        msg = f"Mapping index not found in the given configuration dictionary. '{param}'"
        logger.error(msg)
        raise IndexError(msg)
    return os.path.expandvars(aux_config_json) \
        if aux_config_json and type(aux_config_json) not in [int, bool, float, list, dict] else aux_config_json


def hide_passwords(key, value):
    """
    Return asterisks when the given key is a password that should be hidden.

    :param key: key name
    :param value: value
    :return: hidden value
    """
    hidden_keys = ['key', 'pass', 'secret', 'code', 'token']
    hidden_value = '*****'
    return hidden_value if any(hidden_key in key for hidden_key in hidden_keys) else value


def map_toolium_param(param, config):
    """
    Find the value of the given param using it as a key in the given toolium configuration.
    The param is expected to be in the form <section>_<property>, so for example "TextExecution_environment" could be
    used to retrieve the value of this toolium property (i.e. the string "QA"):
    [TestExecution]
    environment: QA

    :param param: key to be searched (e.g. "TextExecution_environment")
    :param config: toolium config object
    :return: mapped value
    """
    try:
        section = param.split("_", 1)[0]
        property_name = param.split("_", 1)[1]
    except IndexError:
        msg = f"Invalid format in Toolium config param '{param}'. Valid format: 'Section_property'."
        logger.error(msg)
        raise IndexError(msg)

    try:
        mapped_value = config.get(section, property_name)
        logger.info(f"Mapping Toolium config param 'param' to its configured value '{mapped_value}'")
    except Exception:
        msg = f"'{param}' param not found in Toolium config file"
        logger.error(msg)
        raise Exception(msg)
    return mapped_value


def get_value_from_context(param, context):
    """
    Find the value of the given param using it as a key in the context storage dictionary (context.storage) or in the
    context object itself. The key might be comprised of dotted tokens. In such case, the searched key is the first
    token. The rest of the tokens are considered nested properties/objects.
    So, for example, in the basic case, "last_request_result" could be used as key that would be searched into context
    storage or the context object itself. In a dotted case, "last_request.result" is searched as a "last_request" key
    in the context storage or as a property of the context object whose name is last_request. In both cases, when found,
    "result" is considered (and resolved) as a property into the returned value.
    
    There is not limit in the nested levels of dotted tokens, so a key like a.b.c.d will be tried to be resolved as:

    context.storage['a'].b.c.d
        or
    context.a.b.c.d

    :param param: key to be searched (e.g. "last_request_result" / "last_request.result")
    :param context: Behave context object
    :return: mapped value
    """
    parts = param.split('.')
    value = None
    if context.storage and parts[0] in context.storage:
        value = context.storage[parts[0]]
    else:
        logger.info(f"'{parts[0]}' key not found in context storage, searching in context")
        try:
            value = getattr(context, parts[0])
        except AttributeError:
            msg = f"'{parts[0]}' not found neither in context storage nor in context"
            logger.error(msg)
            raise AttributeError(msg)

    if len(parts) > 1:
        try:
            for part in parts[1:]:
                value = getattr(value, part)
        except AttributeError:
            msg = f"'{part}' is not an attribute of {value}"
            logger.error(msg)
            raise AttributeError(msg)

    return value



def get_message_property(param, language_terms, language_key):
    """
    Return the message for the given param, using it as a key in the list of language properties.
    Dot notation is used (e.g. "home.button.send").

    :param param: message key
    :param language_terms: dict with language terms
    :param language_key: language key
    :return: the message mapped to the given key in the given language
    """
    key_list = param.split(".")
    language_terms_aux = deepcopy(language_terms)
    try:
        for key in key_list:
            language_terms_aux = language_terms_aux[key]
        logger.info(f"Mapping language param '{param}' to its configured value '{language_terms_aux[language_key]}'")
    except KeyError:
        msg = f"Mapping chain '{param}' not found in the language properties file"
        logger.error(msg)
        raise KeyError(msg)

    return language_terms_aux[language_key]


def get_translation_by_poeditor_reference(reference, poeditor_terms):
    """
    Return the translation(s) for the given POEditor reference from the given terms in poeditor_terms.

    :param reference: POEditor reference
    :param poeditor_terms: poeditor terms
    :return: list of strings with the translations from POEditor or string with the translation if only one was found
    """
    poeditor_config = project_config['poeditor'] if 'poeditor' in project_config else {}
    key = poeditor_config['key_field'] if 'key_field' in poeditor_config else 'reference'
    search_type = poeditor_config['search_type'] if 'search_type' in poeditor_config else 'contains'
    # Get POEditor prefixes and add no prefix option
    poeditor_prefixes = poeditor_config['prefixes'] if 'prefixes' in poeditor_config else []
    poeditor_prefixes.append('')
    translation = []
    for prefix in poeditor_prefixes:
        if len(reference.split(':')) > 1 and prefix != '':
            # If there are prefixes and the resource contains ':' apply prefix in the correct position
            complete_reference = '%s:%s%s' % (reference.split(':')[0], prefix, reference.split(':')[1])
        else:
            complete_reference = '%s%s' % (prefix, reference)
        if search_type == 'exact':
            translation = [term['definition'] for term in poeditor_terms
                           if complete_reference == term[key] and term['definition'] is not None]
        else:
            translation = [term['definition'] for term in poeditor_terms
                           if complete_reference in term[key] and term['definition'] is not None]
        if len(translation) > 0:
            break
    assert len(translation) > 0, 'No translations found in POEditor for reference %s' % reference
    translation = translation[0] if len(translation) == 1 else translation
    return translation


def set_base64_path(path):
    """
    Set a relative path to be used as the base for the file path specified in the BASE64 mapping pattern.

    :param path: relative path to be used as base for base64 mapping
    """
    global base_base64_path
    base_base64_path = path


def set_file_path(path):
    """
    Set a relative path to be used as the base for the file path specified in the FILE mapping pattern.

    :param path: relative path to be used as base for file mapping
    """
    global base_file_path
    base_file_path = path


def get_file(file_path):
    """
    Return the content of a file given its path. If a base path was previously set by using
    the set_file_path() function, the file path specified must be relative to that path.

    :param file path: file path using slash as separator (e.g. "resources/files/doc.txt")
    :return: string with the file content
    """
    file_path_parts = (base_file_path + file_path).split("/")
    file_path = os.path.abspath(os.path.join(*file_path_parts))
    if not os.path.exists(file_path):
        raise Exception(f' ERROR - Cannot read file "{file_path}". Does not exist.')

    with open(file_path, 'r') as f:
        return f.read()


def convert_file_to_base64(file_path):
    """
    Return the content of a file given its path encoded in Base64. If a base path was previously set by using
    the set_file_path() function, the file path specified must be relative to that path.

    :param file path: file path using slash as separator (e.g. "resources/files/doc.txt")
    :return: string with the file content encoded in Base64
    """
    file_path_parts = (base_base64_path + file_path).split("/")
    file_path = os.path.abspath(os.path.join(*file_path_parts))
    if not os.path.exists(file_path):
        raise Exception(f' ERROR - Cannot read file "{file_path}". Does not exist.')

    try:
        with open(file_path, "rb") as f:
            file_content = base64.b64encode(f.read()).decode()
    except Exception as e:
        raise Exception(f' ERROR - converting the "{file_path}" file to Base64...: {e}')
    return file_content<|MERGE_RESOLUTION|>--- conflicted
+++ resolved
@@ -26,11 +26,8 @@
 import string
 from ast import literal_eval
 from copy import deepcopy
-<<<<<<< HEAD
-from .data_generator import DataGenerator
-=======
 import uuid
->>>>>>> 22f9b286
+from toolium.utils.data_generator import DataGenerator
 
 logger = logging.getLogger(__name__)
 
