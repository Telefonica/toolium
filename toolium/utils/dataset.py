# -*- coding: utf-8 -*-
"""
Copyright 2021 Telefónica Investigación y Desarrollo, S.A.U.
This file is part of Toolium.

Licensed under the Apache License, Version 2.0 (the "License");
you may not use this file except in compliance with the License.
You may obtain a copy of the License at

    http://www.apache.org/licenses/LICENSE-2.0

Unless required by applicable law or agreed to in writing, software
distributed under the License is distributed on an "AS IS" BASIS,
WITHOUT WARRANTIES OR CONDITIONS OF ANY KIND, either express or implied.
See the License for the specific language governing permissions and
limitations under the License.
"""

import re
import datetime
import logging
<<<<<<< HEAD
import random as r
=======
import random
import string
import json
from ast import literal_eval
>>>>>>> 58963b3b

logger = logging.getLogger(__name__)


def replace_param(param, language='es', infer_param_type=True):
    """
    Apply transformations to the given param based on specific patterns.
    Available replacements:
        [STRING_WITH_LENGTH_XX] Generates a fixed length string
        [INTEGER_WITH_LENGTH_XX] Generates a fixed length integer
        [STRING_ARRAY_WITH_LENGTH_XX] Generates a fixed length array of strings
        [INTEGER_ARRAY_WITH_LENGTH_XX] Generates a fixed length array of integers
        [JSON_WITH_LENGTH_XX] Generates a fixed length JSON
<<<<<<< HEAD
        [MISSING_PARAM] Remove the param from the Dataset
        [EMPTY] Empty string
        [B] Add Blank space
        [RANDOM] Generate random value
        [RANDOM_PHONE_NUMBER] Generate random phone number +34654XXXXXX
        [DATETIME] Add a timestamp
        [NOW] Similar to DATETIME without milliseconds
=======
        [MISSING_PARAM] Generates a None object
        [NULL] Generates a None object
        [TRUE] Generates a boolean True
        [FALSE] Generates a boolean False
        [EMPTY] Generates an empty string
        [B] Generates a blank space
        [RANDOM] Generates a random value
        [TIMESTAMP] Generates a timestamp from the current time
        [DATETIME] Generates a datetime from the current time
        [NOW] Similar to DATETIME without milliseconds; the format depends on the language
>>>>>>> 58963b3b
        [NOW + 2 DAYS] Similar to NOW but two days later
        [NOW - 1 MINUTES] Similar to NOW but one minute earlier
        [TODAY] Similar to NOW without time; the format depends on the language
        [TODAY + 2 DAYS] Similar to NOW, but two days later
        [STR:xxxx] Cast xxxx to a string
        [INT:xxxx] Cast xxxx to an int
        [FLOAT:xxxx] Cast xxxx to a float
        [LIST:xxxx] Cast xxxx to a list
        [DICT:xxxx] Cast xxxx to a dict
        [UPPER:xxxx] Converts xxxx to upper case
        [LOWER:xxxx] Converts xxxx to lower case
    If infer_param_type is True and the result of the replacement process is a string,
    this function also tries to infer and cast the result to the most appropriate data type,
    attempting first the direct conversion to a Python built-in data type and then,
    if not possible, the conversion to a dict/list parsing the string as a JSON object/list.
    :param param: parameter value
    :param language: language to configure date format for NOW and TODAY ('es' or other)
    :param infer_param_type: whether to infer and change the data type of the result or not
    :return: data with the correct replacements
    """
    if not isinstance(param, str):
        return param

    # Replacements that imply a specific data type and do not admit further transformations
    new_param, param_replaced = _replace_param_type(param)
    if not param_replaced:
        new_param, param_replaced = _replace_param_fixed_length(new_param)

    if not param_replaced:
        # Replacements that return new strings that can be transformed later
        new_param, param_replaced = _replace_param_replacement(new_param, language)
        if not param_replaced:
            new_param, param_replaced = _replace_param_date(new_param, language)

        # String transformations that do not allow type inference
        new_param, param_replaced = _replace_param_transform_string(new_param)

        if not param_replaced and infer_param_type:
            # Type inference
            new_param = _infer_param_type(new_param)

    if param != new_param:
        if type(new_param) == str:
            logger.debug('Replaced param from "%s" to "%s"' % (param, new_param))
        else:
            logger.debug('Replaced param from "%s" to %s' % (param, new_param))
    return new_param


def _replace_param_type(param):
    """Replace param to a new param type

    :param param: parameter value
    :return: tuple with replaced value and boolean to know if replacement has been done
    """
    param_types = {
        '[MISSING_PARAM]': None,
        '[TRUE]': True,
        '[FALSE]': False,
        '[NULL]': None
    }
    new_param = param
    param_replaced = False
    for key in param_types.keys():
        if key in param:
            new_param = param_types[key]
            param_replaced = True
            break
    return new_param, param_replaced


def _replace_param_replacement(param, language):
    """Replace partial param value.
    Available replacements: [EMPTY], [B], [RANDOM], [TIMESTAMP], [DATETIME], [NOW], [TODAY]

    :param param: parameter value
    :param language: language to configure date format for NOW and TODAY
    :return: tuple with replaced value and boolean to know if replacement has been done
    """
    date_format = '%d/%m/%Y %H:%M:%S' if language == 'es' else '%Y/%m/%d %H:%M:%S'
    date_day_format = '%d/%m/%Y' if language == 'es' else '%Y/%m/%d'
    alphanums = ''.join([string.ascii_lowercase, string.digits])  # abcdefghijklmnopqrstuvwxyz0123456789
    replacements = {
        '[EMPTY]': '',
        '[B]': ' ',
<<<<<<< HEAD
        '[RANDOM]': uuid.uuid4().hex[0:8],
        '[RANDOM_PHONE_NUMBER]': "".join(['+', '3', '4', '6', '5', '4'] + [str(r.randint(0, 9)) for i in range(1, 7)]),
=======
        # make sure random is not made up of digits only, by forcing the first char to be a letter
        '[RANDOM]': ''.join([random.choice(string.ascii_lowercase), *(random.choice(alphanums) for i in range(7))]),
        '[TIMESTAMP]': str(int(datetime.datetime.timestamp(datetime.datetime.utcnow()))),
>>>>>>> 58963b3b
        '[DATETIME]': str(datetime.datetime.utcnow()),
        '[NOW]': str(datetime.datetime.utcnow().strftime(date_format)),
        '[TODAY]': str(datetime.datetime.utcnow().strftime(date_day_format))
    }
    new_param = param
    param_replaced = False
    for key in replacements.keys():
        if key in param:
            new_param = param.replace(key, replacements[key])
            param_replaced = True
            break
    return new_param, param_replaced


def _replace_param_transform_string(param):
    """Transform param value according to the specified prefix
    Available transformations: DICT, LIST, INT, FLOAT, STR, UPPER, LOWER

    :param param: parameter value
    :return: tuple with replaced value and boolean to know if replacement has been done
    """
    type_mapping_regex = r'\[(DICT|LIST|INT|FLOAT|STR|UPPER|LOWER):(.*)\]'
    type_mapping_match_group = re.match(type_mapping_regex, param)
    new_param = param
    param_transformed = False

    if type_mapping_match_group:
        param_transformed = True
        if type_mapping_match_group.group(1) == 'STR':
            new_param = type_mapping_match_group.group(2)
        elif type_mapping_match_group.group(1) in ['LIST', 'DICT', 'INT', 'FLOAT']:
            exec('exec_param = {type}({value})'.format(type=type_mapping_match_group.group(1).lower(),
                                                       value=type_mapping_match_group.group(2)))
            new_param = locals()['exec_param']
        elif type_mapping_match_group.group(1) == 'UPPER':
            new_param = type_mapping_match_group.group(2).upper()
        elif type_mapping_match_group.group(1) == 'LOWER':
            new_param = type_mapping_match_group.group(2).lower()
    return new_param, param_transformed


def _replace_param_date(param, language):
    """Transform param value in a date after applying the specified delta
    E.g. [TODAY - 2 DAYS], [NOW - 10 MINUTES]

    :param param: parameter value
    :param language: language to configure date format for NOW and TODAY
    :return: tuple with replaced value and boolean to know if replacement has been done
    """
    date_format = '%d/%m/%Y %H:%M:%S' if language == 'es' else '%Y/%m/%d %H:%M:%S'
    date_day_format = '%d/%m/%Y' if language == 'es' else '%Y/%m/%d'
    date_matcher = re.match(r'\[(NOW|TODAY)\s*([\+|-]\s*\d+)\s*(\w+)\s*\]', param)
    new_param = param
    param_replaced = False

    if date_matcher and len(date_matcher.groups()) == 3:
        configuration = dict([(date_matcher.group(3).lower(), int(date_matcher.group(2).replace(' ', '')))])
        now = (date_matcher.group(1) == 'NOW')
        reference_date = datetime.datetime.utcnow() if now else datetime.datetime.utcnow().date()
        replace_value = reference_date + datetime.timedelta(**configuration)
        new_param = replace_value.strftime(date_format) if now else replace_value.strftime(date_day_format)
        param_replaced = True
    return new_param, param_replaced


def _replace_param_fixed_length(param):
    """Generate a fixed length data element if param matches the expression [<type>_WITH_LENGTH_<length>]
    where <type> can be: STRING, INTEGER, STRING_ARRAY, INTEGER_ARRAY, JSON.
    E.g. [STRING_WITH_LENGTH_15]

    :param param: parameter value
    :return: tuple with replaced value and boolean to know if replacement has been done
    """
    new_param = param
    param_replaced = False
    if param.startswith('[') and param.endswith(']'):
        if any(x in param for x in ['STRING_ARRAY_WITH_LENGTH_', 'INTEGER_ARRAY_WITH_LENGTH_']):
            seeds = {'STRING': 'a', 'INTEGER': 1}
            seed, length = param[1:-1].split('_ARRAY_WITH_LENGTH_')
            new_param = list(seeds[seed] for x in range(int(length)))
            param_replaced = True
        elif 'JSON_WITH_LENGTH_' in param:
            length = int(param[1:-1].split('JSON_WITH_LENGTH_')[1])
            new_param = dict((str(x), str(x)) for x in range(length))
            param_replaced = True
        elif any(x in param for x in ['STRING_WITH_LENGTH_', 'INTEGER_WITH_LENGTH_']):
            seeds = {'STRING': 'a', 'INTEGER': '1'}
            # The chain to be generated can be just a part of param
            start = param.find('[')
            end = param.find(']')
            seed, length = param[start + 1:end].split('_WITH_LENGTH_')
            generated_part = seeds[seed] * int(length)
            placeholder = '[' + seed + '_WITH_LENGTH_' + length + ']'
            new_param = param.replace(placeholder, generated_part)
            param_replaced = True
            if seed == 'INTEGER':
                new_param = int(new_param)
    return new_param, param_replaced


def _infer_param_type(param):
    """
    Transform the param from a string representing a built-in data type or a JSON object/list to the
    corresponding built-in data type. If no conversion is possible, the original param is returned.
    E.g. "1234" -> 1234, "0.50" -> 0.5, "True" -> True, "None" -> None,
    "['a', None]" -> ['a', None], "{'a': None}" -> {'a': None},
    '["a", null]' -> ["a", None], '{"a": null}' -> {"a": None}

    :param param: data to be transformed
    :return data with the inferred type
    """
    new_param = param
    # attempt direct conversion to a built-in data type
    try:
        new_param = literal_eval(param)
    except Exception:
        # it may still be a JSON object/list that can be converted to a dict/list
        try:
            if param.startswith('{') or param.startswith('['):
                new_param = json.loads(param)
        except Exception:
            pass
    return new_param<|MERGE_RESOLUTION|>--- conflicted
+++ resolved
@@ -19,14 +19,10 @@
 import re
 import datetime
 import logging
-<<<<<<< HEAD
 import random as r
-=======
-import random
 import string
 import json
 from ast import literal_eval
->>>>>>> 58963b3b
 
 logger = logging.getLogger(__name__)
 
@@ -40,15 +36,6 @@
         [STRING_ARRAY_WITH_LENGTH_XX] Generates a fixed length array of strings
         [INTEGER_ARRAY_WITH_LENGTH_XX] Generates a fixed length array of integers
         [JSON_WITH_LENGTH_XX] Generates a fixed length JSON
-<<<<<<< HEAD
-        [MISSING_PARAM] Remove the param from the Dataset
-        [EMPTY] Empty string
-        [B] Add Blank space
-        [RANDOM] Generate random value
-        [RANDOM_PHONE_NUMBER] Generate random phone number +34654XXXXXX
-        [DATETIME] Add a timestamp
-        [NOW] Similar to DATETIME without milliseconds
-=======
         [MISSING_PARAM] Generates a None object
         [NULL] Generates a None object
         [TRUE] Generates a boolean True
@@ -56,10 +43,10 @@
         [EMPTY] Generates an empty string
         [B] Generates a blank space
         [RANDOM] Generates a random value
+        [RANDOM_PHONE_NUMBER] Generate random phone number +34654XXXXXX
         [TIMESTAMP] Generates a timestamp from the current time
         [DATETIME] Generates a datetime from the current time
         [NOW] Similar to DATETIME without milliseconds; the format depends on the language
->>>>>>> 58963b3b
         [NOW + 2 DAYS] Similar to NOW but two days later
         [NOW - 1 MINUTES] Similar to NOW but one minute earlier
         [TODAY] Similar to NOW without time; the format depends on the language
@@ -145,14 +132,10 @@
     replacements = {
         '[EMPTY]': '',
         '[B]': ' ',
-<<<<<<< HEAD
-        '[RANDOM]': uuid.uuid4().hex[0:8],
-        '[RANDOM_PHONE_NUMBER]': "".join(['+', '3', '4', '6', '5', '4'] + [str(r.randint(0, 9)) for i in range(1, 7)]),
-=======
         # make sure random is not made up of digits only, by forcing the first char to be a letter
-        '[RANDOM]': ''.join([random.choice(string.ascii_lowercase), *(random.choice(alphanums) for i in range(7))]),
+        '[RANDOM]': ''.join([r.choice(string.ascii_lowercase), *(r.choice(alphanums) for i in range(7))]),
+        '[RANDOM_PHONE_NUMBER]': ''.join(['+', '3', '4', '6', '5', '4'] + [str(r.randint(0, 9)) for i in range(1, 7)]),
         '[TIMESTAMP]': str(int(datetime.datetime.timestamp(datetime.datetime.utcnow()))),
->>>>>>> 58963b3b
         '[DATETIME]': str(datetime.datetime.utcnow()),
         '[NOW]': str(datetime.datetime.utcnow().strftime(date_format)),
         '[TODAY]': str(datetime.datetime.utcnow().strftime(date_day_format))
