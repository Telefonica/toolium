--- conflicted
+++ resolved
@@ -58,10 +58,7 @@
     async_loop = None  #: async loop for playwright tests
     playwright = None  #: playwright instance
     playwright_browser = None  #: playwright browser instance
-<<<<<<< HEAD
     playwright_context = None  #: playwright context instance
-=======
->>>>>>> 86049354
 
     # Configuration and output files
     config_properties_filenames = None  #: configuration filenames separated by commas
@@ -79,10 +76,7 @@
             self.async_loop = default_wrapper.async_loop
             self.playwright = default_wrapper.playwright
             self.playwright_browser = default_wrapper.playwright_browser
-<<<<<<< HEAD
             self.playwright_context = default_wrapper.playwright_context
-=======
->>>>>>> 86049354
             self.config_properties_filenames = default_wrapper.config_properties_filenames
             self.config_log_filename = default_wrapper.config_log_filename
             self.output_log_filename = default_wrapper.output_log_filename
@@ -272,7 +266,6 @@
         """
         async_loop = self.async_loop
         self.playwright = async_loop.run_until_complete(async_playwright().start())
-<<<<<<< HEAD
 
         # In case of using a persistent context this property must be set and
         # a BrowserContext is returned instead of a Browser
@@ -295,38 +288,21 @@
 
     async def connect_playwright_new_page(self):
         """Set up and additional playwright driver creating a new page in current browser and context instance
-=======
-        # TODO: select browser from config
-        headless_mode = self.config.getboolean_optional('Driver', 'headless')
-        self.playwright_browser = async_loop.run_until_complete(self.playwright.chromium.launch(headless=headless_mode))
-        self.driver = async_loop.run_until_complete(self.playwright_browser.new_page())
-
-    async def connect_playwright_new_page(self):
-        """Set up and additional playwright driver creating a new context and page in current browser instance
->>>>>>> 86049354
         It is an async method to be called from async steps or page objects
 
         :returns: playwright driver
         """
-<<<<<<< HEAD
+
         self.driver = await self.playwright_context.new_page(
             **ConfigDriver(self.config, self.utils).get_playwright_page_options()
         )
-=======
-        context = await self.playwright_browser.new_context()
-        self.driver = await context.new_page()
->>>>>>> 86049354
         return self.driver
 
     def stop(self):
         """Stop selenium or playwright driver"""
         if self.async_loop:
             # Stop playwright driver
-<<<<<<< HEAD
             self.async_loop.run_until_complete(self.playwright_context.close())
-=======
-            self.async_loop.run_until_complete(self.driver.close())
->>>>>>> 86049354
         else:
             # Stop selenium driver
             self.driver.quit()
