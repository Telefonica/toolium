[tox]
<<<<<<< HEAD
envlist = py27, py34, py35, py36, py37
=======
envlist = py27, py35, py36, py37, py38
>>>>>>> fe7250c9

[testenv]
passenv = TRAVIS TRAVIS_JOB_ID TRAVIS_BRANCH
deps =
    -rrequirements.txt
    -rrequirements_dev.txt
commands =
    coverage run --source=toolium -m pytest toolium/test
    coveralls<|MERGE_RESOLUTION|>--- conflicted
+++ resolved
@@ -1,9 +1,5 @@
 [tox]
-<<<<<<< HEAD
-envlist = py27, py34, py35, py36, py37
-=======
 envlist = py27, py35, py36, py37, py38
->>>>>>> fe7250c9
 
 [testenv]
 passenv = TRAVIS TRAVIS_JOB_ID TRAVIS_BRANCH
