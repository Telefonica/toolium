# -*- coding: utf-8 -*-
u"""
Copyright 2015 Telefónica Investigación y Desarrollo, S.A.U.
This file is part of Toolium.

Licensed under the Apache License, Version 2.0 (the "License");
you may not use this file except in compliance with the License.
You may obtain a copy of the License at

    http://www.apache.org/licenses/LICENSE-2.0

Unless required by applicable law or agreed to in writing, software
distributed under the License is distributed on an "AS IS" BASIS,
WITHOUT WARRANTIES OR CONDITIONS OF ANY KIND, either express or implied.
See the License for the specific language governing permissions and
limitations under the License.
"""

from setuptools import setup


def read_file(filepath):
    with open(filepath) as f:
        return f.read()


def get_long_description():
    """Get README content and update rst urls

    :returns: long description
    """
    # Get readme content
    readme = read_file('README.rst')

    # Change rst urls to ReadTheDocs html urls
    docs_url = 'http://toolium.readthedocs.org/en/latest'
    description = readme.replace('/CHANGELOG.rst', '{}/changelog.html'.format(docs_url))
    for doc in ['driver_configuration', 'page_objects', 'bdd_integration', 'visual_testing', 'tests_result_analysis']:
        description = description.replace('/docs/{}.rst'.format(doc), '{}/{}.html'.format(docs_url, doc))
    return description


setup(
    name='toolium',
    version=read_file('VERSION').strip(),
    packages=['toolium', 'toolium.pageobjects', 'toolium.pageelements', 'toolium.lettuce', 'toolium.behave',
<<<<<<< HEAD
              'toolium.spec_files_loader'],
=======
              'toolium.utils'],
>>>>>>> fe7250c9
    package_data={'': ['resources/VisualTestsTemplate.html', 'resources/VisualTests.js', 'resources/VisualTests.css']},
    install_requires=read_file('requirements.txt').splitlines(),
    setup_requires=['pytest-runner'],
    tests_require=read_file('requirements_dev.txt').splitlines(),
    test_suite='toolium.test',
    author='Rubén González Alonso, Telefónica I+D',
    author_email='ruben.gonzalezalonso@telefonica.com',
    url='https://github.com/telefonica/toolium',
    description='Wrapper tool of Selenium and Appium libraries to test web and mobile applications in a single project',
    long_description=get_long_description(),
    keywords='selenium appium webdriver web_automation mobile_automation page_object visual_testing bdd lettuce behave pytest',
    classifiers=[
        'Development Status :: 4 - Beta',
        'Intended Audience :: Developers',
        'Intended Audience :: Other Audience',
        'License :: OSI Approved :: Apache Software License',
        'Natural Language :: English',
        'Operating System :: OS Independent',
        'Programming Language :: Python :: 2.7',
        'Programming Language :: Python :: 3.3',
        'Programming Language :: Python :: 3.4',
        'Programming Language :: Python :: 3.5',
        'Programming Language :: Python :: 3.6',
        'Programming Language :: Python :: 3.7',
        'Programming Language :: Python :: 3.8',
        'Topic :: Software Development :: Libraries :: Python Modules',
        'Topic :: Software Development :: Quality Assurance',
        'Topic :: Software Development :: Testing',
    ],
    license='Apache 2.0',
)<|MERGE_RESOLUTION|>--- conflicted
+++ resolved
@@ -44,11 +44,7 @@
     name='toolium',
     version=read_file('VERSION').strip(),
     packages=['toolium', 'toolium.pageobjects', 'toolium.pageelements', 'toolium.lettuce', 'toolium.behave',
-<<<<<<< HEAD
-              'toolium.spec_files_loader'],
-=======
-              'toolium.utils'],
->>>>>>> fe7250c9
+              'toolium.utils', 'toolium.spec_files_loader'],
     package_data={'': ['resources/VisualTestsTemplate.html', 'resources/VisualTests.js', 'resources/VisualTests.css']},
     install_requires=read_file('requirements.txt').splitlines(),
     setup_requires=['pytest-runner'],
