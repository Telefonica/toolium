<<<<<<< HEAD
requests>=2.12.4,<3              # api tests
selenium>=2.53.6,<4              # web tests
Appium-Python-Client>=0.24,<=1.3 # mobile tests
screeninfo==0.3.1
lxml==4.*
Faker==13.3.2
phonenumbers==8.13.8
=======
requests~=2.27            # api tests
selenium~=4.0             # web tests
Appium-Python-Client~=2.0 # mobile tests
Pillow~=9.4.0             # visual testing
screeninfo~=0.8
lxml~=4.9
>>>>>>> d958e91b
<|MERGE_RESOLUTION|>--- conflicted
+++ resolved
@@ -1,16 +1,8 @@
-<<<<<<< HEAD
-requests>=2.12.4,<3              # api tests
-selenium>=2.53.6,<4              # web tests
-Appium-Python-Client>=0.24,<=1.3 # mobile tests
-screeninfo==0.3.1
-lxml==4.*
-Faker==13.3.2
-phonenumbers==8.13.8
-=======
 requests~=2.27            # api tests
 selenium~=4.0             # web tests
 Appium-Python-Client~=2.0 # mobile tests
 Pillow~=9.4.0             # visual testing
 screeninfo~=0.8
 lxml~=4.9
->>>>>>> d958e91b
+Faker==18.3.1
+phonenumbers==8.13.8